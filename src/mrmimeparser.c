/*******************************************************************************
 *
 *                              Delta Chat Core
 *                      Copyright (C) 2017 Björn Petersen
 *                   Contact: r10s@b44t.com, http://b44t.com
 *
 * This program is free software: you can redistribute it and/or modify it under
 * the terms of the GNU General Public License as published by the Free Software
 * Foundation, either version 3 of the License, or (at your option) any later
 * version.
 *
 * This program is distributed in the hope that it will be useful, but WITHOUT
 * ANY WARRANTY; without even the implied warranty of MERCHANTABILITY or FITNESS
 * FOR A PARTICULAR PURPOSE.  See the GNU General Public License for more
 * details.
 *
 * You should have received a copy of the GNU General Public License along with
 * this program.  If not, see http://www.gnu.org/licenses/ .
 *
 ******************************************************************************/


#include "mrmailbox_internal.h"
#include "mrmimeparser.h"
#include "mrmimefactory.h"
#include "mruudecode.h"
#include "mrpgp.h"
#include "mrsimplify.h"


/*******************************************************************************
 * debug output
 ******************************************************************************/


#ifdef MR_USE_MIME_DEBUG

/* if you need this functionality, define MR_USE_MIME_DEBUG in the project,
eg. in Codeblocks at "Project / Build options / <project or target> / Compiler settings / #defines" */


static void display_mime_content(struct mailmime_content * content_type);

static void display_mime_data(struct mailmime_data * data)
{
  switch (data->dt_type) {
  case MAILMIME_DATA_TEXT:
    printf("data : %i bytes\n", (int) data->dt_data.dt_text.dt_length);
    break;
  case MAILMIME_DATA_FILE:
    printf("data (file) : %s\n", data->dt_data.dt_filename);
    break;
  }
}

static void display_mime_dsp_parm(struct mailmime_disposition_parm * param)
{
  switch (param->pa_type) {
  case MAILMIME_DISPOSITION_PARM_FILENAME:
    printf("filename: %s\n", param->pa_data.pa_filename);
    break;
  }
}

static void display_mime_disposition(struct mailmime_disposition * disposition)
{
  clistiter * cur;

  for(cur = clist_begin(disposition->dsp_parms) ;
    cur != NULL ; cur = clist_next(cur)) {
    struct mailmime_disposition_parm * param;

    param = (struct mailmime_disposition_parm*)clist_content(cur);
    display_mime_dsp_parm(param);
  }
}

static void display_mime_field(struct mailmime_field * field)
{
	switch (field->fld_type) {
		case MAILMIME_FIELD_VERSION:
			printf("MIME-Version: ...\n");
			break;

		case MAILMIME_FIELD_TYPE:
			printf("content-type: ");
			display_mime_content(field->fld_data.fld_content);
			printf("\n");
			break;

		case MAILMIME_FIELD_DISPOSITION:
			display_mime_disposition(field->fld_data.fld_disposition);
			break;
	}
}

static void display_mime_fields(struct mailmime_fields * fields)
{
	clistiter * cur;

	for(cur = clist_begin(fields->fld_list) ; cur != NULL ; cur = clist_next(cur)) {
		struct mailmime_field * field;

		field = (struct mailmime_field*)clist_content(cur);
		display_mime_field(field);
	}
}

static void display_date_time(struct mailimf_date_time * d)
{
  printf("%02i/%02i/%i %02i:%02i:%02i %+04i",
    d->dt_day, d->dt_month, d->dt_year,
    d->dt_hour, d->dt_min, d->dt_sec, d->dt_zone);
}

static void display_orig_date(struct mailimf_orig_date * orig_date)
{
  display_date_time(orig_date->dt_date_time);
}

static void display_mailbox(struct mailimf_mailbox * mb)
{
  if (mb->mb_display_name != NULL)
    printf("%s ", mb->mb_display_name);
  printf("<%s>", mb->mb_addr_spec);
}

static void display_mailbox_list(struct mailimf_mailbox_list * mb_list)
{
  clistiter * cur;

  for(cur = clist_begin(mb_list->mb_list) ; cur != NULL ;
    cur = clist_next(cur)) {
    struct mailimf_mailbox * mb;

    mb = (struct mailimf_mailbox*)clist_content(cur);

    display_mailbox(mb);
		if (clist_next(cur) != NULL) {
			printf(", ");
		}
  }
}

static void display_group(struct mailimf_group * group)
{
	clistiter * cur;

  printf("%s: ", group->grp_display_name);
  for(cur = clist_begin(group->grp_mb_list->mb_list) ; cur != NULL ; cur = clist_next(cur)) {
    struct mailimf_mailbox * mb;

    mb = (struct mailimf_mailbox*)clist_content(cur);
    display_mailbox(mb);
  }
	printf("; ");
}

static void display_address(struct mailimf_address * a)
{
  switch (a->ad_type) {
    case MAILIMF_ADDRESS_GROUP:
      display_group(a->ad_data.ad_group);
      break;

    case MAILIMF_ADDRESS_MAILBOX:
      display_mailbox(a->ad_data.ad_mailbox);
      break;
  }
}

static void display_address_list(struct mailimf_address_list * addr_list)
{
  clistiter * cur;

  for(cur = clist_begin(addr_list->ad_list) ; cur != NULL ;
    cur = clist_next(cur)) {
    struct mailimf_address * addr;

    addr = (struct mailimf_address*)clist_content(cur);

    display_address(addr);

		if (clist_next(cur) != NULL) {
			printf(", ");
		}
  }
}

static void display_from(struct mailimf_from * from)
{
  display_mailbox_list(from->frm_mb_list);
}

static void display_to(struct mailimf_to * to)
{
  display_address_list(to->to_addr_list);
}

static void display_cc(struct mailimf_cc * cc)
{
  display_address_list(cc->cc_addr_list);
}

static void display_subject(struct mailimf_subject * subject)
{
  printf("%s", subject->sbj_value);
}

static void display_field(struct mailimf_field * field)
{
  switch (field->fld_type)
  {
		case MAILIMF_FIELD_ORIG_DATE:
			printf("Date: ");
			display_orig_date(field->fld_data.fld_orig_date);
			printf("\n");
			break;

		case MAILIMF_FIELD_FROM:
			printf("From: ");
			display_from(field->fld_data.fld_from);
			printf("\n");
			break;

		case MAILIMF_FIELD_TO:
			printf("To: ");
			display_to(field->fld_data.fld_to);
			printf("\n");
			break;

		case MAILIMF_FIELD_CC:
			printf("Cc: ");
			display_cc(field->fld_data.fld_cc);
			printf("\n");
			break;

		case MAILIMF_FIELD_SUBJECT:
			printf("Subject: ");
			display_subject(field->fld_data.fld_subject);
			printf("\n");
			break;

		case MAILIMF_FIELD_MESSAGE_ID:
			printf("Message-ID: %s\n", field->fld_data.fld_message_id->mid_value);
			break;

		case MAILIMF_FIELD_OPTIONAL_FIELD:
			{
				struct mailimf_optional_field* of = field->fld_data.fld_optional_field;
				if( of ) {
					printf("%s: %s\n", of->fld_name? of->fld_name : "?", of->fld_value? of->fld_value : "?");
				}
			}
			break;

		default:
			printf("MAILIMF_FIELD_%i\n", (int)field->fld_type);
			break;
  }
}

static void display_fields(struct mailimf_fields * fields)
{
  clistiter * cur;

  for(cur = clist_begin(fields->fld_list) ; cur != NULL ;
    cur = clist_next(cur)) {
    struct mailimf_field * f;

    f = (struct mailimf_field*)clist_content(cur);

    display_field(f);
  }
}

static void display_mime_discrete_type(struct mailmime_discrete_type * discrete_type)
{
  switch (discrete_type->dt_type) {
  case MAILMIME_DISCRETE_TYPE_TEXT:
    printf("text");
    break;
  case MAILMIME_DISCRETE_TYPE_IMAGE:
    printf("image");
    break;
  case MAILMIME_DISCRETE_TYPE_AUDIO:
    printf("audio");
    break;
  case MAILMIME_DISCRETE_TYPE_VIDEO:
    printf("video");
    break;
  case MAILMIME_DISCRETE_TYPE_APPLICATION:
    printf("application");
    break;
  case MAILMIME_DISCRETE_TYPE_EXTENSION:
    printf("%s", discrete_type->dt_extension);
    break;
  }
}

static void display_mime_composite_type(struct mailmime_composite_type * ct)
{
  switch (ct->ct_type) {
  case MAILMIME_COMPOSITE_TYPE_MESSAGE:
    printf("message");
    break;
  case MAILMIME_COMPOSITE_TYPE_MULTIPART:
    printf("multipart");
    break;
  case MAILMIME_COMPOSITE_TYPE_EXTENSION:
    printf("%s", ct->ct_token);
    break;
  }
}

static void display_mime_type(struct mailmime_type * type)
{
  switch (type->tp_type) {
  case MAILMIME_TYPE_DISCRETE_TYPE:
    display_mime_discrete_type(type->tp_data.tp_discrete_type);
    break;
  case MAILMIME_TYPE_COMPOSITE_TYPE:
    display_mime_composite_type(type->tp_data.tp_composite_type);
    break;
  }
}

static void display_mime_content(struct mailmime_content * content_type)
{
  printf("type: ");
  display_mime_type(content_type->ct_type);
  printf("/%s\n", content_type->ct_subtype);
}

static void print_mime(struct mailmime * mime)
{
	clistiter * cur;

	if( mime == NULL ) {
		printf("ERROR: NULL given to print_mime()\n");
		return;
	}

	switch (mime->mm_type) {
		case MAILMIME_SINGLE:
			printf("single part\n");
			break;
		case MAILMIME_MULTIPLE:
			printf("multipart\n");
			break;
		case MAILMIME_MESSAGE:
			printf("message\n");
			break;
	}

	if (mime->mm_mime_fields != NULL) {
		if (clist_begin(mime->mm_mime_fields->fld_list) != NULL) {
			printf("--------------------------------<mime-headers>--------------------------------\n");
			display_mime_fields(mime->mm_mime_fields);
			printf("--------------------------------</mime-headers>-------------------------------\n");
		}
	}

	display_mime_content(mime->mm_content_type);

	switch (mime->mm_type) {
		case MAILMIME_SINGLE:
			display_mime_data(mime->mm_data.mm_single);
			break;

		case MAILMIME_MULTIPLE:
			for(cur = clist_begin(mime->mm_data.mm_multipart.mm_mp_list) ; cur != NULL ; cur = clist_next(cur)) {
				printf("---------------------------<mime-part-of-multiple>----------------------------\n");
				print_mime((struct mailmime*)clist_content(cur));
				printf("---------------------------</mime-part-of-multiple>---------------------------\n");
			}
			break;

		case MAILMIME_MESSAGE:
			if (mime->mm_data.mm_message.mm_fields) {
				if (clist_begin(mime->mm_data.mm_message.mm_fields->fld_list) != NULL) {
					printf("-------------------------------<email-headers>--------------------------------\n");
					display_fields(mime->mm_data.mm_message.mm_fields);
					printf("-------------------------------</email-headers>-------------------------------\n");
				}

				if (mime->mm_data.mm_message.mm_msg_mime != NULL) {
					printf("----------------------------<mime-part-of-message>----------------------------\n");
					print_mime(mime->mm_data.mm_message.mm_msg_mime);
					printf("----------------------------</mime-part-of-message>---------------------------\n");
				}
			}
			break;
	}
}


void mailmime_print(struct mailmime* mime)
{
	printf("====================================<mime>====================================\n");
	print_mime(mime);
	printf("====================================</mime>===================================\n\n");
}


#endif /* DEBUG_MIME_OUTPUT */


/*******************************************************************************
 * low-level-tools for getting a list of all recipients
 ******************************************************************************/


static void mailimf_get_recipients__add_addr(mrhash_t* recipients, struct mailimf_mailbox* mb)
{
	/* only used internally by mailimf_get_recipients() */
	if( mb )  {
		char* addr_norm = mr_normalize_addr(mb->mb_addr_spec);
		mrhash_insert(recipients, addr_norm, strlen(addr_norm), (void*)1);
		free(addr_norm);
	}
}


mrhash_t* mailimf_get_recipients(struct mailimf_fields* imffields)
{
	/* the returned value must be mrhash_clear()'d and free()'d. returned addresses are normalized. */
	mrhash_t* recipients = malloc(sizeof(mrhash_t));
	mrhash_init(recipients, MRHASH_STRING, 1/*copy key*/);

	clistiter* cur1;
	for( cur1 = clist_begin(imffields->fld_list); cur1!=NULL ; cur1=clist_next(cur1) )
	{
		struct mailimf_field*        fld = (struct mailimf_field*)clist_content(cur1);
		struct mailimf_to*           fld_to;
		struct mailimf_cc*           fld_cc;
		struct mailimf_address_list* addr_list = NULL;
		switch( fld->fld_type )
		{
			case MAILIMF_FIELD_TO: fld_to = fld->fld_data.fld_to; if( fld_to ) { addr_list = fld_to->to_addr_list; } break;
			case MAILIMF_FIELD_CC: fld_cc = fld->fld_data.fld_cc; if( fld_cc ) { addr_list = fld_cc->cc_addr_list; } break;
		}

		if( addr_list ) {
			clistiter* cur2;
			for( cur2 = clist_begin(addr_list->ad_list); cur2!=NULL ; cur2=clist_next(cur2) ) {
				struct mailimf_address* adr = (struct mailimf_address*)clist_content(cur2);
				if( adr ) {
					if( adr->ad_type == MAILIMF_ADDRESS_MAILBOX ) {
						mailimf_get_recipients__add_addr(recipients, adr->ad_data.ad_mailbox);
					}
					else if( adr->ad_type == MAILIMF_ADDRESS_GROUP ) {
						struct mailimf_group* group = adr->ad_data.ad_group;
						if( group && group->grp_mb_list ) {
							clistiter* cur3;
							for( cur3 = clist_begin(group->grp_mb_list->mb_list); cur3!=NULL ; cur3=clist_next(cur3) ) {
								mailimf_get_recipients__add_addr(recipients, (struct mailimf_mailbox*)clist_content(cur3));
							}
						}
					}
				}
			}
		}
	}

	return recipients;
}


/*******************************************************************************
 * low-level-tools for working with mailmime structures directly
 ******************************************************************************/


struct mailmime_parameter* mailmime_find_ct_parameter(struct mailmime* mime, const char* name)
{
	/* find a parameter in `Content-Type: foo/bar; name=value;` */
	if( mime==NULL || name==NULL
	 || mime->mm_content_type==NULL || mime->mm_content_type->ct_parameters==NULL )
	{
		return NULL;
	}

	clistiter* cur;
	for( cur = clist_begin(mime->mm_content_type->ct_parameters); cur != NULL; cur = clist_next(cur) ) {
		struct mailmime_parameter* param = (struct mailmime_parameter*)clist_content(cur);
		if( param && param->pa_name ) {
			if( strcmp(param->pa_name, name)==0 ) {
				return param;
			}
		}
	}

	return NULL;
}


int mailmime_transfer_decode(struct mailmime* mime, const char** ret_decoded_data, size_t* ret_decoded_data_bytes, char** ret_to_mmap_string_unref)
{
	int                   mime_transfer_encoding = MAILMIME_MECHANISM_BINARY;
	struct mailmime_data* mime_data = NULL;
	const char*           decoded_data = NULL; /* must not be free()'d */
	size_t                decoded_data_bytes = 0;
	char*                 transfer_decoding_buffer = NULL; /* mmap_string_unref()'d if set */

	if( mime == NULL || ret_decoded_data == NULL || ret_decoded_data_bytes == NULL || ret_to_mmap_string_unref == NULL
	 || *ret_decoded_data != NULL || *ret_decoded_data_bytes != 0 || *ret_to_mmap_string_unref != NULL ) {
		return 0;
	}

	mime_data = mime->mm_data.mm_single;

	if( mime->mm_mime_fields != NULL ) {
		clistiter* cur;
		for( cur = clist_begin(mime->mm_mime_fields->fld_list); cur != NULL; cur = clist_next(cur) ) {
			struct mailmime_field* field = (struct mailmime_field*)clist_content(cur);
			if( field && field->fld_type == MAILMIME_FIELD_TRANSFER_ENCODING && field->fld_data.fld_encoding ) {
				mime_transfer_encoding = field->fld_data.fld_encoding->enc_type;
				break;
			}
		}
	}

	/* regard `Content-Transfer-Encoding:` */
	if( mime_transfer_encoding == MAILMIME_MECHANISM_7BIT
	 || mime_transfer_encoding == MAILMIME_MECHANISM_8BIT
	 || mime_transfer_encoding == MAILMIME_MECHANISM_BINARY )
	{
		decoded_data       = mime_data->dt_data.dt_text.dt_data;
		decoded_data_bytes = mime_data->dt_data.dt_text.dt_length;
		if( decoded_data == NULL || decoded_data_bytes <= 0 ) {
			return 0; /* no error - but no data */
		}
	}
	else
	{
		int r;
		size_t current_index = 0;
		r = mailmime_part_parse(mime_data->dt_data.dt_text.dt_data, mime_data->dt_data.dt_text.dt_length,
			&current_index, mime_transfer_encoding,
			&transfer_decoding_buffer, &decoded_data_bytes);
		if( r != MAILIMF_NO_ERROR || transfer_decoding_buffer == NULL || decoded_data_bytes <= 0 ) {
			return 0;
		}
		decoded_data = transfer_decoding_buffer;
	}

	*ret_decoded_data         = decoded_data;
	*ret_decoded_data_bytes   = decoded_data_bytes;
	*ret_to_mmap_string_unref = transfer_decoding_buffer;
	return 1;
}


struct mailimf_fields* mailmime_find_mailimf_fields(struct mailmime* mime)
{
	if( mime == NULL ) {
		return NULL;
	}

	clistiter* cur;
	switch (mime->mm_type) {
		case MAILMIME_MULTIPLE:
			for(cur = clist_begin(mime->mm_data.mm_multipart.mm_mp_list) ; cur != NULL ; cur = clist_next(cur)) {
				struct mailimf_fields* header = mailmime_find_mailimf_fields(clist_content(cur));
				if( header ) {
					return header;
				}
			}
			break;

		case MAILMIME_MESSAGE:
			return mime->mm_data.mm_message.mm_fields;
	}

	return NULL;
}

char* mailimf_find_first_addr(const struct mailimf_mailbox_list* mb_list)
{
	clistiter* cur;

	if( mb_list == NULL ) {
		return NULL;
	}

	for( cur = clist_begin(mb_list->mb_list); cur!=NULL ; cur=clist_next(cur) ) {
		struct mailimf_mailbox* mb = (struct mailimf_mailbox*)clist_content(cur);
		if( mb && mb->mb_addr_spec ) {
			return mr_normalize_addr(mb->mb_addr_spec);
		}
	}
	return NULL;
}


struct mailimf_field* mailimf_find_field(struct mailimf_fields* header, int wanted_fld_type)
{
	if( header == NULL || header->fld_list == NULL ) {
		return NULL;
	}

	clistiter* cur1;
	for( cur1 = clist_begin(header->fld_list); cur1!=NULL ; cur1=clist_next(cur1) )
	{
		struct mailimf_field* field = (struct mailimf_field*)clist_content(cur1);
		if( field )
		{
			if( field->fld_type == wanted_fld_type ) {
				return field;
			}
		}
	}

	return NULL;
}


struct mailimf_optional_field* mailimf_find_optional_field(struct mailimf_fields* header, const char* wanted_fld_name)
{
	/* Note: the function does not return fields with no value set! */
	if( header == NULL || header->fld_list == NULL ) {
		return NULL;
	}

	clistiter* cur1;
	for( cur1 = clist_begin(header->fld_list); cur1!=NULL ; cur1=clist_next(cur1) )
	{
		struct mailimf_field* field = (struct mailimf_field*)clist_content(cur1);
		if( field && field->fld_type == MAILIMF_FIELD_OPTIONAL_FIELD )
		{
			struct mailimf_optional_field* optional_field = field->fld_data.fld_optional_field;
			if( optional_field && optional_field->fld_name && optional_field->fld_value && strcasecmp(optional_field->fld_name, wanted_fld_name)==0 ) {
				return optional_field;
			}
		}
	}

	return NULL;
}


static int mailmime_is_attachment_disposition(struct mailmime* mime)
{
	if( mime->mm_mime_fields != NULL ) {
		clistiter* cur;
		for( cur = clist_begin(mime->mm_mime_fields->fld_list); cur != NULL; cur = clist_next(cur) ) {
			struct mailmime_field* field = (struct mailmime_field*)clist_content(cur);
			if( field && field->fld_type == MAILMIME_FIELD_DISPOSITION && field->fld_data.fld_disposition ) {
				if( field->fld_data.fld_disposition->dsp_type
				 && field->fld_data.fld_disposition->dsp_type->dsp_type==MAILMIME_DISPOSITION_TYPE_ATTACHMENT )
				{
					return 1;
				}
			}
		}
	}
	return 0;
}


static int mailmime_get_mime_type(struct mailmime* mime, int* msg_type)
{
	#define MR_MIMETYPE_MP_ALTERNATIVE      10
	#define MR_MIMETYPE_MP_RELATED          20
	#define MR_MIMETYPE_MP_MIXED            30
	#define MR_MIMETYPE_MP_NOT_DECRYPTABLE  40
	#define MR_MIMETYPE_MP_REPORT           45
	#define MR_MIMETYPE_MP_SIGNED           46
	#define MR_MIMETYPE_MP_OTHER            50
	#define MR_MIMETYPE_TEXT_PLAIN          60
	#define MR_MIMETYPE_TEXT_HTML           70
	#define MR_MIMETYPE_IMAGE               80
	#define MR_MIMETYPE_AUDIO               90
	#define MR_MIMETYPE_VIDEO              100
	#define MR_MIMETYPE_FILE               110
	#define MR_MIMETYPE_AC_SETUP_FILE      111

	struct mailmime_content* c = mime->mm_content_type;
	int dummy; if( msg_type == NULL ) { msg_type = &dummy; }
	*msg_type = MR_MSG_UNDEFINED;

	if( c == NULL || c->ct_type == NULL ) {
		return 0;
	}

	switch( c->ct_type->tp_type )
	{
		case MAILMIME_TYPE_DISCRETE_TYPE:
			switch( c->ct_type->tp_data.tp_discrete_type->dt_type )
			{
				case MAILMIME_DISCRETE_TYPE_TEXT:
					if( mailmime_is_attachment_disposition(mime) ) {
						; /* MR_MIMETYPE_FILE is returned below - we leave text attachments as attachments as they may be too large to display as a normal message, eg. complete books. */
					}
					else if( strcmp(c->ct_subtype, "plain")==0 ) {
						*msg_type = MR_MSG_TEXT;
						return MR_MIMETYPE_TEXT_PLAIN;
                    }
					else if( strcmp(c->ct_subtype, "html")==0 ) {
						*msg_type = MR_MSG_TEXT;
						return MR_MIMETYPE_TEXT_HTML;
                    }
					*msg_type = MR_MSG_FILE;
					return MR_MIMETYPE_FILE;

				case MAILMIME_DISCRETE_TYPE_IMAGE:
					if( strcmp(c->ct_subtype, "gif")==0 ) {
						*msg_type = MR_MSG_GIF;
					}
					else if( strcmp(c->ct_subtype, "svg+xml")==0 ) {
						*msg_type = MR_MSG_FILE;
						return MR_MIMETYPE_FILE;
					}
					else {
						*msg_type = MR_MSG_IMAGE;
					}
					return MR_MIMETYPE_IMAGE;

				case MAILMIME_DISCRETE_TYPE_AUDIO:
					*msg_type = MR_MSG_AUDIO; /* we correct this later to MR_MSG_VOICE, currently, this is not possible as we do not know the main header */
					return MR_MIMETYPE_AUDIO;

				case MAILMIME_DISCRETE_TYPE_VIDEO:
					*msg_type = MR_MSG_VIDEO;
					return MR_MIMETYPE_VIDEO;

				default:
					*msg_type = MR_MSG_FILE;
					if( c->ct_type->tp_data.tp_discrete_type->dt_type == MAILMIME_DISCRETE_TYPE_APPLICATION
					 && strcmp(c->ct_subtype, "autocrypt-setup")==0 ) {
						return MR_MIMETYPE_AC_SETUP_FILE; /* application/autocrypt-setup */
					}
					return MR_MIMETYPE_FILE;
			}
			break;

		case MAILMIME_TYPE_COMPOSITE_TYPE:
			if( c->ct_type->tp_data.tp_composite_type->ct_type == MAILMIME_COMPOSITE_TYPE_MULTIPART )
			{
				if( strcmp(c->ct_subtype, "alternative")==0 ) {
					return MR_MIMETYPE_MP_ALTERNATIVE;
				}
				else if( strcmp(c->ct_subtype, "related")==0 ) {
					return MR_MIMETYPE_MP_RELATED;
				}
				else if( strcmp(c->ct_subtype, "encrypted")==0 ) {
					return MR_MIMETYPE_MP_NOT_DECRYPTABLE; /* decryptable parts are already converted to other mime parts in mre2ee_decrypt()  */
				}
				else if( strcmp(c->ct_subtype, "signed")==0 ) {
					return MR_MIMETYPE_MP_SIGNED;
				}
				else if( strcmp(c->ct_subtype, "mixed")==0 ) {
					return MR_MIMETYPE_MP_MIXED;
				}
				else if( strcmp(c->ct_subtype, "report")==0 ) {
					return MR_MIMETYPE_MP_REPORT;
				}
				else {
					return MR_MIMETYPE_MP_OTHER;
				}
			}
			else if( c->ct_type->tp_data.tp_composite_type->ct_type == MAILMIME_COMPOSITE_TYPE_MESSAGE )
			{
				/* Enacapsulated messages, see https://www.w3.org/Protocols/rfc1341/7_3_Message.html
				Also used as part "message/disposition-notification" of "multipart/report", which, however, will be handled separatedly.
				I've not seen any messages using this, so we do not attach these parts (maybe they're used to attach replies, which are unwanted at all).

				For now, we skip these parts at all; if desired, we could return MR_MIMETYPE_FILE/MR_MSG_FILE for selected and known subparts. */
				return 0;
			}
			break;

		default:
			break;
	}

	return 0; /* unknown */
}


/*******************************************************************************
 * a MIME part
 ******************************************************************************/


static mrmimepart_t* mrmimepart_new(void)
{
	mrmimepart_t* ths = NULL;

	if( (ths=calloc(1, sizeof(mrmimepart_t)))==NULL ) {
		exit(33);
	}

	ths->m_type    = MR_MSG_UNDEFINED;
	ths->m_param   = mrparam_new();

	return ths;
}


static void mrmimepart_unref(mrmimepart_t* ths)
{
	if( ths == NULL ) {
		return;
	}

	if( ths->m_msg ) {
		free(ths->m_msg);
		ths->m_msg = NULL;
	}

	if( ths->m_msg_raw ) {
		free(ths->m_msg_raw);
		ths->m_msg_raw = NULL;
	}

	mrparam_unref(ths->m_param);
	free(ths);
}


/*******************************************************************************
 * Main interface
 ******************************************************************************/


/**
 * Create a new mime parser object.
 *
 * @private @memberof mrmimeparser_t
 *
 * @param blobdir Directrory to write attachments to.
 * @param mailbox Mailbox object, used for logging only.
 *
 * @return The MIME-parser object.
 */
mrmimeparser_t* mrmimeparser_new(const char* blobdir, mrmailbox_t* mailbox)
{
	mrmimeparser_t* ths = NULL;

	if( (ths=calloc(1, sizeof(mrmimeparser_t)))==NULL ) {
		exit(30);
	}

	ths->m_mailbox = mailbox;
	ths->m_parts   = carray_new(16);
	ths->m_blobdir = blobdir; /* no need to copy the string at the moment */
	ths->m_reports = carray_new(16);
	ths->m_e2ee_helper = calloc(1, sizeof(mrmailbox_e2ee_helper_t));

	mrhash_init(&ths->m_header, MRHASH_STRING, 0/* do not copy key */);

	return ths;
}


/**
 * Free a MIME-parser object.
 *
 * Esp. all data allocated by mrmimeparser_parse() will be free()'d.
 *
 * @private @memberof mrmimeparser_t
 *
 * @param ths The MIME-parser object.
 *
 * @return None.
 */
void mrmimeparser_unref(mrmimeparser_t* ths)
{
	if( ths == NULL ) {
		return;
	}

	mrmimeparser_empty(ths);
	if( ths->m_parts )   { carray_free(ths->m_parts); }
	if( ths->m_reports ) { carray_free(ths->m_reports); }
	free(ths->m_e2ee_helper);
	free(ths);
}


/**
 * Empty all data in a MIME-parser object.
 *
 * This function is called implicitly by mrmimeparser_parse() to free
 * previously allocated data.
 *
 * @private @memberof mrmimeparser_t
 *
 * @param ths The MIME-parser object.
 *
 * @return None.
 */
void mrmimeparser_empty(mrmimeparser_t* ths)
{
	if( ths == NULL ) {
		return;
	}

	if( ths->m_parts )
	{
		int i, cnt = carray_count(ths->m_parts);
		for( i = 0; i < cnt; i++ ) {
			mrmimepart_t* part = (mrmimepart_t*)carray_get(ths->m_parts, i);
			if( part ) {
				mrmimepart_unref(part);
			}
		}
		carray_set_size(ths->m_parts, 0);
	}

	ths->m_header_root  = NULL; /* a pointer somewhere to the MIME data, must NOT be freed */
	mrhash_clear(&ths->m_header);

	if( ths->m_header_protected ) {
		mailimf_fields_free(ths->m_header_protected); /* allocated as needed, MUST be freed */
		ths->m_header_protected = NULL;
	}

	ths->m_is_send_by_messenger  = 0;
	ths->m_is_system_message = 0;

	free(ths->m_subject);
	ths->m_subject = NULL;

	if( ths->m_mimeroot )
	{
		mailmime_free(ths->m_mimeroot);
		ths->m_mimeroot = NULL;
	}

	ths->m_is_forwarded = 0;

	if( ths->m_reports ) {
		carray_set_size(ths->m_reports, 0);
	}

	ths->m_decrypting_failed = 0;

	mrmailbox_e2ee_thanks(ths->m_e2ee_helper);
}


static void do_add_single_part(mrmimeparser_t* parser, mrmimepart_t* part)
{
	/* add a single part to the list of parts, the parser takes the ownership of the part, so you MUST NOT unref it after calling this function. */
	if( parser->m_e2ee_helper->m_encrypted && mrhash_count(parser->m_e2ee_helper->m_signatures)>0 ) {
		mrparam_set_int(part->m_param, MRP_GUARANTEE_E2EE, 1);
	}
	else if( parser->m_e2ee_helper->m_encrypted ) {
		mrparam_set_int(part->m_param, MRP_ERRONEOUS_E2EE, MRE2EE_NO_VALID_SIGNATURE);
	}
	carray_add(parser->m_parts, (void*)part, NULL);
}


static void do_add_single_file_part(mrmimeparser_t* parser, int msg_type, int mime_type,
                                    const char* decoded_data, size_t decoded_data_bytes,
                                    const char* desired_filename)
{
	mrmimepart_t* part = NULL;
	char*         pathNfilename = NULL;

	/* create a free file name to use */
	if( (pathNfilename=mr_get_fine_pathNfilename(parser->m_blobdir, desired_filename)) == NULL ) {
		goto cleanup;
	}

	/* copy data to file */
	if( mr_write_file(pathNfilename, decoded_data, decoded_data_bytes, parser->m_mailbox)==0 ) {
		goto cleanup;
	}

	part = mrmimepart_new();
	part->m_type  = msg_type;
	part->m_int_mimetype = mime_type;
	part->m_bytes = decoded_data_bytes;
	mrparam_set(part->m_param, MRP_FILE, pathNfilename);
	if( MR_MSG_MAKE_FILENAME_SEARCHABLE(msg_type) ) {
		part->m_msg = mr_get_filename(pathNfilename);
	}
	else if( MR_MSG_MAKE_SUFFIX_SEARCHABLE(msg_type) ) {
		part->m_msg = mr_get_filesuffix_lc(pathNfilename);
	}

	if( mime_type == MR_MIMETYPE_IMAGE ) {
		uint32_t w = 0, h = 0;
		if( mr_get_filemeta(decoded_data, decoded_data_bytes, &w, &h) ) {
			mrparam_set_int(part->m_param, MRP_WIDTH, w);
			mrparam_set_int(part->m_param, MRP_HEIGHT, h);
		}
	}

	/* split author/title from the original filename (if we do it from the real filename, we'll also get numbers appended by mr_get_fine_pathNfilename()) */
	if( msg_type == MR_MSG_AUDIO ) {
		char* author = NULL, *title = NULL;
		mrmsg_get_authorNtitle_from_filename(desired_filename, &author, &title);
		mrparam_set(part->m_param, MRP_AUTHORNAME, author);
		mrparam_set(part->m_param, MRP_TRACKNAME, title);
		free(author);
		free(title);
	}

	do_add_single_part(parser, part);
	part = NULL;

cleanup:
	free(pathNfilename);
	mrmimepart_unref(part);
}


static int mrmimeparser_add_single_part_if_known(mrmimeparser_t* ths, struct mailmime* mime)
{
	mrmimepart_t*                part = NULL;
	int                          old_part_count = carray_count(ths->m_parts);

	int                          mime_type;
	struct mailmime_data*        mime_data;
	char*                        file_suffix = NULL, *desired_filename = NULL;
	int                          msg_type;

	char*                        transfer_decoding_buffer = NULL; /* mmap_string_unref()'d if set */
	char*                        charset_buffer = NULL; /* charconv_buffer_free()'d if set (just calls mmap_string_unref()) */
	const char*                  decoded_data = NULL; /* must not be free()'d */
	size_t                       decoded_data_bytes = 0;
	mrsimplify_t*                simplifier = NULL;

	if( mime == NULL || mime->mm_data.mm_single == NULL ) {
		goto cleanup;
	}

	/* get mime type from `mime` */
	mime_type = mailmime_get_mime_type(mime, &msg_type);

	/* get data pointer from `mime` */
	mime_data = mime->mm_data.mm_single;
	if( mime_data->dt_type != MAILMIME_DATA_TEXT   /* MAILMIME_DATA_FILE indicates, the data is in a file; AFAIK this is not used on parsing */
	 || mime_data->dt_data.dt_text.dt_data == NULL
	 || mime_data->dt_data.dt_text.dt_length <= 0 ) {
		goto cleanup;
	}


	/* regard `Content-Transfer-Encoding:` */
	if( !mailmime_transfer_decode(mime, &decoded_data, &decoded_data_bytes, &transfer_decoding_buffer) ) {
		goto cleanup; /* no always error - but no data */
	}

	switch( mime_type )
	{
		case MR_MIMETYPE_TEXT_PLAIN:
		case MR_MIMETYPE_TEXT_HTML:
			{
				if( simplifier==NULL ) {
					simplifier = mrsimplify_new();
					if( simplifier==NULL ) {
						goto cleanup;
					}
				}

				const char* charset = mailmime_content_charset_get(mime->mm_content_type); /* get from `Content-Type: text/...; charset=utf-8`; must not be free()'d */
				if( charset!=NULL && strcmp(charset, "utf-8")!=0 && strcmp(charset, "UTF-8")!=0 ) {
					size_t ret_bytes = 0;
					int r = charconv_buffer("utf-8", charset, decoded_data, decoded_data_bytes, &charset_buffer, &ret_bytes);
					if( r != MAIL_CHARCONV_NO_ERROR ) {
						mrmailbox_log_warning(ths->m_mailbox, 0, "Cannot convert %i bytes from \"%s\" to \"utf-8\"; errorcode is %i.", /* if this warning comes up for usual character sets, maybe libetpan is compiled without iconv? */
							(int)decoded_data_bytes, charset, (int)r); /* continue, however */
					}
					else if( charset_buffer==NULL || ret_bytes <= 0 ) {
						goto cleanup; /* no error - but nothing to add */
					}
					else  {
						decoded_data = charset_buffer;
						decoded_data_bytes = ret_bytes;
					}
				}

				// add uuencoded stuff as MR_MSG_FILE/MR_MSG_IMAGE/etc. parts
				char* txt = strndup(decoded_data, decoded_data_bytes);
				{
					char*  uu_blob = NULL, *uu_filename = NULL, *new_txt = NULL;
					size_t uu_blob_bytes = 0;
					int    uu_msg_type = 0, added_uu_parts = 0;
<<<<<<< HEAD
					while( (new_txt=mruudecode_do(txt, &uu_blob, &uu_blob_bytes, &uu_filename)) != NULL
					    && added_uu_parts < 10/*fence against endless loops*/ )
=======
					while( (new_txt=mruudecode_do(txt, &uu_blob, &uu_blob_bytes, &uu_filename)) != NULL )
>>>>>>> 03a434fd
					{
						mrmsg_guess_msgtype_from_suffix(uu_filename, &uu_msg_type, NULL);
						if( uu_msg_type == 0 ) {
							uu_msg_type = MR_MSG_FILE;
						}

						do_add_single_file_part(ths, uu_msg_type, 0, uu_blob, uu_blob_bytes, uu_filename);
<<<<<<< HEAD
						added_uu_parts++;

						free(txt);         txt = new_txt;
						free(uu_blob);     uu_blob = NULL; uu_blob_bytes = 0; uu_msg_type = 0;
						free(uu_filename); uu_filename = NULL;
=======

						free(txt);         txt = new_txt; new_txt = NULL;
						free(uu_blob);     uu_blob = NULL; uu_blob_bytes = 0; uu_msg_type = 0;
						free(uu_filename); uu_filename = NULL;

						added_uu_parts++;
						if( added_uu_parts > 50/*fence against endless loops*/ ) {
							break;
						}
>>>>>>> 03a434fd
					}
				}

				// add text as MR_MSG_TEXT part
				char* simplified_txt = mrsimplify_simplify(simplifier, txt, strlen(txt), mime_type==MR_MIMETYPE_TEXT_HTML? 1 : 0);
				free(txt);
				txt = NULL;
				if( simplified_txt && simplified_txt[0] )
				{
					part = mrmimepart_new();
					part->m_type = MR_MSG_TEXT;
					part->m_int_mimetype = mime_type;
					part->m_msg = simplified_txt;
					part->m_msg_raw = strndup(decoded_data, decoded_data_bytes);
					do_add_single_part(ths, part);
					part = NULL;
				}
				else
				{
					free(simplified_txt);
				}

				if( simplifier->m_is_forwarded ) {
					ths->m_is_forwarded = 1;
				}
			}
			break;

		case MR_MIMETYPE_IMAGE:
		case MR_MIMETYPE_AUDIO:
		case MR_MIMETYPE_VIDEO:
		case MR_MIMETYPE_FILE:
		case MR_MIMETYPE_AC_SETUP_FILE:
			{
				/* get desired file name */
				struct mailmime_disposition* file_disposition = NULL; /* must not be free()'d */
				clistiter* cur;
				for( cur = clist_begin(mime->mm_mime_fields->fld_list); cur != NULL; cur = clist_next(cur) ) {
					struct mailmime_field* field = (struct mailmime_field*)clist_content(cur);
					if( field && field->fld_type == MAILMIME_FIELD_DISPOSITION && field->fld_data.fld_disposition ) {
						file_disposition = field->fld_data.fld_disposition;
						break;
					}
				}

				if( file_disposition ) {
					for( cur = clist_begin(file_disposition->dsp_parms); cur != NULL; cur = clist_next(cur) ) {
						struct mailmime_disposition_parm* dsp_param = (struct mailmime_disposition_parm*)clist_content(cur);
						if( dsp_param ) {
							if( dsp_param->pa_type==MAILMIME_DISPOSITION_PARM_FILENAME ) {
								desired_filename = safe_strdup(dsp_param->pa_data.pa_filename);
							}
						}
					}
				}

				if( desired_filename==NULL ) {
					struct mailmime_parameter* param = mailmime_find_ct_parameter(mime, "name");
					if( param && param->pa_value && param->pa_value[0] ) {
						desired_filename = safe_strdup(param->pa_value);
					}
				}

				if( desired_filename==NULL ) {
					if( mime->mm_content_type && mime->mm_content_type->ct_subtype ) {
						desired_filename = mr_mprintf("file.%s", mime->mm_content_type->ct_subtype);
					}
					else {
						goto cleanup;
					}
				}

				mr_replace_bad_utf8_chars(desired_filename);

				do_add_single_file_part(ths, msg_type, mime_type, decoded_data, decoded_data_bytes, desired_filename);
			}
			break;

		default:
			break;
	}

	/* add object? (we do not add all objetcs, eg. signatures etc. are ignored) */
cleanup:
	mrsimplify_unref(simplifier);
	if( charset_buffer ) { charconv_buffer_free(charset_buffer); }
	if( transfer_decoding_buffer ) { mmap_string_unref(transfer_decoding_buffer); }
	free(file_suffix);
	free(desired_filename);
	mrmimepart_unref(part);

	return carray_count(ths->m_parts)>old_part_count? 1 : 0; /* any part added? */
}


static int mrmimeparser_parse_mime_recursive(mrmimeparser_t* ths, struct mailmime* mime)
{
	int        any_part_added = 0;
	clistiter* cur;

	if( ths == NULL || mime == NULL ) {
		return 0;
	}

	if( mailmime_find_ct_parameter(mime, "protected-headers") )
	{
		if( mime->mm_type==MAILMIME_SINGLE
		 && mime->mm_content_type->ct_type->tp_type==MAILMIME_TYPE_DISCRETE_TYPE
		 && mime->mm_content_type->ct_type->tp_data.tp_discrete_type->dt_type==MAILMIME_DISCRETE_TYPE_TEXT
		 && mime->mm_content_type->ct_subtype
		 && strcmp(mime->mm_content_type->ct_subtype, "rfc822-headers")==0 ) {
			mrmailbox_log_info(ths->m_mailbox, 0, "Protected headers found in text/rfc822-headers attachment: Will be ignored."); /* we want the protected headers in the normal header of the payload */
			return 0;
		}

		if( ths->m_header_protected==NULL ) { /* use the most outer protected header - this is typically created in sync with the normal, unprotected header */
			size_t dummy = 0;
			if( mailimf_envelope_and_optional_fields_parse(mime->mm_mime_start, mime->mm_length, &dummy, &ths->m_header_protected)==MAILIMF_NO_ERROR // what is the difference between mailimf_envelope_and_optional_fields_parse() mailimf_fields_parse()
			 && ths->m_header_protected!=NULL ) {
				mrmailbox_log_info(ths->m_mailbox, 0, "Protected headers found in MIME header: Will be used.");
			}
		}
		else {
			mrmailbox_log_info(ths->m_mailbox, 0, "Protected headers found in MIME header: Will be ignored as we already found an outer one.");
		}
	}

	switch( mime->mm_type )
	{
		case MAILMIME_SINGLE:
			any_part_added = mrmimeparser_add_single_part_if_known(ths, mime);
			break;

		case MAILMIME_MULTIPLE:
			switch( mailmime_get_mime_type(mime, NULL) )
			{
				case MR_MIMETYPE_MP_ALTERNATIVE: /* add "best" part */
					/* Most times, mutlipart/alternative contains true alternatives as text/plain and text/html.
					If we find a multipart/mixed inside mutlipart/alternative, we use this (happens eg in apple mail: "plaintext" as an alternative to "html+PDF attachment") */
					for( cur=clist_begin(mime->mm_data.mm_multipart.mm_mp_list); cur!=NULL; cur=clist_next(cur)) {
						struct mailmime* childmime = (struct mailmime*)clist_content(cur);
						if( mailmime_get_mime_type(childmime, NULL) == MR_MIMETYPE_MP_MIXED ) {
							any_part_added = mrmimeparser_parse_mime_recursive(ths, childmime);
							break;
						}
					}


					if( !any_part_added ) {
						/* search for text/plain and add this */
						for( cur=clist_begin(mime->mm_data.mm_multipart.mm_mp_list); cur!=NULL; cur=clist_next(cur)) {
							struct mailmime* childmime = (struct mailmime*)clist_content(cur);
							if( mailmime_get_mime_type(childmime, NULL) == MR_MIMETYPE_TEXT_PLAIN ) {
								any_part_added = mrmimeparser_parse_mime_recursive(ths, childmime);
								break;
							}
						}
					}

					if( !any_part_added ) { /* `text/plain` not found - use the first part */
						for( cur=clist_begin(mime->mm_data.mm_multipart.mm_mp_list); cur!=NULL; cur=clist_next(cur)) {
							if( mrmimeparser_parse_mime_recursive(ths, (struct mailmime*)clist_content(cur)) ) {
								any_part_added = 1;
								break; /* out of for() */
							}
						}
					}
					break;

				case MR_MIMETYPE_MP_RELATED: /* add the "root part" - the other parts may be referenced which is not interesting for us (eg. embedded images) */
				                             /* we assume he "root part" being the first one, which may not be always true ... however, most times it seems okay. */
					cur=clist_begin(mime->mm_data.mm_multipart.mm_mp_list);
					if( cur ) {
						any_part_added = mrmimeparser_parse_mime_recursive(ths, (struct mailmime*)clist_content(cur));
					}
					break;

				case MR_MIMETYPE_MP_NOT_DECRYPTABLE:
					{
						mrmimepart_t* part = mrmimepart_new();
						part->m_type = MR_MSG_TEXT;

						char* msg_body = mrstock_str(MR_STR_CANTDECRYPT_MSG_BODY);
						part->m_msg = mr_mprintf(MR_EDITORIAL_OPEN "%s" MR_EDITORIAL_CLOSE, msg_body);
						free(msg_body);

						carray_add(ths->m_parts, (void*)part, NULL);
						any_part_added = 1;
						ths->m_decrypting_failed = 1;
					}
					break;

				case MR_MIMETYPE_MP_SIGNED:
					/* RFC 1847: "The multipart/signed content type contains exactly two body parts.
					The first body part is the body part over which the digital signature was created [...]
					The second body part contains the control information necessary to verify the digital signature."
					We simpliy take the first body part and skip the rest.
					(see https://k9mail.github.io/2016/11/24/OpenPGP-Considerations-Part-I.html for background information why we use encrypted+signed) */
					if( (cur=clist_begin(mime->mm_data.mm_multipart.mm_mp_list)) != NULL )
					{
						any_part_added = mrmimeparser_parse_mime_recursive(ths, (struct mailmime*)clist_content(cur));
					}
					break;

				case MR_MIMETYPE_MP_REPORT:
					if( clist_count(mime->mm_data.mm_multipart.mm_mp_list) >= 2 ) /* RFC 6522: the first part is for humans, the second for machines */
					{
						struct mailmime_parameter* report_type = mailmime_find_ct_parameter(mime, "report-type");
						if( report_type && report_type->pa_value
						 && strcmp(report_type->pa_value, "disposition-notification") == 0 )
						{
							carray_add(ths->m_reports, (void*)mime, NULL);
						}
						else
						{
							/* eg. `report-type=delivery-status`; maybe we should show them as a little error icon */
							any_part_added = mrmimeparser_parse_mime_recursive(ths, (struct mailmime*)clist_content(clist_begin(mime->mm_data.mm_multipart.mm_mp_list)));
						}
					}
					break;

				default: /* eg. MR_MIME_MP_MIXED - add all parts (in fact, AddSinglePartIfKnown() later check if the parts are really supported) */
					{
						/* HACK: the following lines are a hack for clients who use multipart/mixed instead of multipart/alternative for
						combined text/html messages (eg. Stock Android "Mail" does so).  So, if I detect such a message below, I skip the HTML part.
						However, I'm not sure, if there are useful situations to use plain+html in multipart/mixed - if so, we should disable the hack. */
						struct mailmime* skip_part = NULL;
						{
							struct mailmime* html_part = NULL;
							int plain_cnt = 0, html_cnt = 0;
							for( cur=clist_begin(mime->mm_data.mm_multipart.mm_mp_list); cur!=NULL; cur=clist_next(cur)) {
								struct mailmime* childmime = (struct mailmime*)clist_content(cur);
								if( mailmime_get_mime_type(childmime, NULL) == MR_MIMETYPE_TEXT_PLAIN ) {
									plain_cnt++;
								}
								else if( mailmime_get_mime_type(childmime, NULL) == MR_MIMETYPE_TEXT_HTML ) {
									html_part = childmime;
									html_cnt++;
								}
							}
							if( plain_cnt==1 && html_cnt==1 )  {
								mrmailbox_log_warning(ths->m_mailbox, 0, "HACK: multipart/mixed message found with PLAIN and HTML, we'll skip the HTML part as this seems to be unwanted.");
								skip_part = html_part;
							}
						}
						/* /HACK */

						for( cur=clist_begin(mime->mm_data.mm_multipart.mm_mp_list); cur!=NULL; cur=clist_next(cur)) {
							struct mailmime* childmime = (struct mailmime*)clist_content(cur);
							if( childmime != skip_part ) {
								if( mrmimeparser_parse_mime_recursive(ths, childmime) ) {
									any_part_added = 1;
								}
							}
						}
					}
					break;
			}
			break;

		case MAILMIME_MESSAGE:
			if( ths->m_header_root == NULL )
			{
				ths->m_header_root = mime->mm_data.mm_message.mm_fields;
			}

			if( mime->mm_data.mm_message.mm_msg_mime )
			{
				any_part_added = mrmimeparser_parse_mime_recursive(ths, mime->mm_data.mm_message.mm_msg_mime);
			}
			break;
	}

	return any_part_added;
}


static void hash_header(mrhash_t* out, const struct mailimf_fields* in, mrmailbox_t* mailbox)
{
	if( in == NULL ) {
		return;
	}

	clistiter* cur1;
	for( cur1 = clist_begin(in->fld_list); cur1!=NULL ; cur1=clist_next(cur1) )
	{
		struct mailimf_field* field = (struct mailimf_field*)clist_content(cur1);
		const char *key = NULL;
		switch( field->fld_type )
		{
			case MAILIMF_FIELD_RETURN_PATH: key = "Return-Path"; break;
			case MAILIMF_FIELD_ORIG_DATE:   key = "Date";        break;
			case MAILIMF_FIELD_FROM:        key = "From";        break;
			case MAILIMF_FIELD_SENDER:      key = "Sender";      break;
			case MAILIMF_FIELD_REPLY_TO:    key = "Reply-To";    break;
			case MAILIMF_FIELD_TO:          key = "To";          break;
			case MAILIMF_FIELD_CC:          key = "Cc";          break;
			case MAILIMF_FIELD_BCC:         key = "Bcc";         break;
			case MAILIMF_FIELD_MESSAGE_ID:  key = "Message-ID";  break;
			case MAILIMF_FIELD_IN_REPLY_TO: key = "In-Reply-To"; break;
			case MAILIMF_FIELD_REFERENCES:  key = "References";  break;
			case MAILIMF_FIELD_SUBJECT:     key = "Subject";     break;
			case MAILIMF_FIELD_OPTIONAL_FIELD:
				{
					const struct mailimf_optional_field* optional_field = field->fld_data.fld_optional_field;
					if( optional_field ) {
						key = optional_field->fld_name;
					}
				}
				break;
		}

		if( key )
		{
			int key_len = strlen(key);

			if( mrhash_find(out, key, key_len) )
			{
				/* key already in hash, do only overwrite known types */
				if( field->fld_type!=MAILIMF_FIELD_OPTIONAL_FIELD
				 || (key_len>5 && strncasecmp(key, "Chat-", 5)==0) )
				{
					mrmailbox_log_info(mailbox, 0, "Protected headers: Overwriting \"%s\".", key);
					mrhash_insert(out, key, key_len, field);
				}
			}
			else
			{
				/* key not hashed before */
				mrhash_insert(out, key, key_len, field);
			}
		}
	}
}


/**
 * Parse raw MIME-data into a MIME-object.
 *
 * You may call this function several times on the same object; old data are cleared using
 * mrmimeparser_empty() before parsing is started.
 *
 * After mrmimeparser_parse() is called successfully, all the functions to get information about the
 * MIME-structure will work.
 *
 * @private @memberof mrmimeparser_t
 *
 * @param ths The MIME-parser object.
 * @param body_not_terminated Plain text, no need to be null-terminated.
 * @param body_bytes The number of bytes to read from body_not_terminated.
 *     body_not_terminated is null-terminated, use strlen(body_not_terminated) here.
 *
 * @return None.
 */
void mrmimeparser_parse(mrmimeparser_t* ths, const char* body_not_terminated, size_t body_bytes)
{
	int r;
	size_t index = 0;

	mrmimeparser_empty(ths);

	/* parse body */
	r = mailmime_parse(body_not_terminated, body_bytes, &index, &ths->m_mimeroot);
	if(r != MAILIMF_NO_ERROR || ths->m_mimeroot == NULL ) {
		goto cleanup;
	}

	//printf("before decryption:\n"); mailmime_print(ths->m_mimeroot);

	/* decrypt, if possible; handle Autocrypt:-header
	(decryption may modifiy the given object) */
	mrmailbox_e2ee_decrypt(ths->m_mailbox, ths->m_mimeroot, ths->m_e2ee_helper);

	//printf("after decryption:\n"); mailmime_print(ths->m_mimeroot);

	/* recursively check, whats parsed, this also sets up m_header_old */
	mrmimeparser_parse_mime_recursive(ths, ths->m_mimeroot);

	// TOCHECK: text parts may be moved to the beginning of the list - either here or in do_add_single_part()
	//       usecase: eg. the Buchungsbestätigungen of Deutsch Bahn have the PDF before the explaining text.
	//       may also be handy for extracting binaries from uuencoded text and just add the rest text after the binaries.

	/* setup header */
	hash_header(&ths->m_header, ths->m_header_root, ths->m_mailbox);
	hash_header(&ths->m_header, ths->m_header_protected, ths->m_mailbox); /* overwrite the original header with the protected one */

	/* set some basic data */
	{
		struct mailimf_field* field = mrmimeparser_lookup_field(ths, "Subject");
		if( field && field->fld_type == MAILIMF_FIELD_SUBJECT ) {
			ths->m_subject = mr_decode_header_string(field->fld_data.fld_subject->sbj_value);
		}
	}

	if( mrmimeparser_lookup_optional_field2(ths, "Chat-Version", "X-MrMsg") ) {
		ths->m_is_send_by_messenger = 1;
	}

	if( mrmimeparser_lookup_field(ths, "Autocrypt-Setup-Message") ) {
		/* Autocrypt-Setup-Message header found - check if there is an application/autocrypt-setup part */
		int i, has_setup_file = 0;
		for( i = 0; i < carray_count(ths->m_parts); i++ ) {
			mrmimepart_t* part = (mrmimepart_t*)carray_get(ths->m_parts, i);
			if( part->m_int_mimetype==MR_MIMETYPE_AC_SETUP_FILE ) {
				has_setup_file = 1;
			}
		}
		if( has_setup_file ) {
			/* delete all parts but the application/autocrypt-setup part */
			ths->m_is_system_message = MR_CMD_AUTOCRYPT_SETUP_MESSAGE;
			for( i = 0; i < carray_count(ths->m_parts); i++ ) {
				mrmimepart_t* part = (mrmimepart_t*)carray_get(ths->m_parts, i);
				if( part->m_int_mimetype!=MR_MIMETYPE_AC_SETUP_FILE ) {
					mrmimepart_unref(part);
					carray_delete_slow(ths->m_parts, i);
					i--; /* start over with the same index */
				}
			}
		}
		ths->m_is_send_by_messenger = 0; /* do not treat a setup message as a messenger message (eg. do not move setup messages to the Chats-folder; there may be a 3rd device that wants to handle it) */
	}

	/* prepend subject to message? */
	if( ths->m_subject )
	{
		int prepend_subject = 1;
		if( !ths->m_decrypting_failed /* if decryption has failed, we always prepend the subject as this may contain cleartext hints from non-Delta MUAs. */ )
		{
			char* p = strchr(ths->m_subject, ':');
			if( (p-ths->m_subject) == 2 /*Re: etc.*/
			 || (p-ths->m_subject) == 3 /*Fwd: etc.*/
			 || ths->m_is_send_by_messenger
			 || strstr(ths->m_subject, MR_CHAT_PREFIX)!=NULL ) {
				prepend_subject = 0;
			}
		}

		if( prepend_subject )
		{
			char* subj = safe_strdup(ths->m_subject);
			char* p = strchr(subj, '['); /* do not add any tags as "[checked by XYZ]" */
			if( p ) {
				*p = 0;
			}
			mr_trim(subj);
			if( subj[0] ) {
				int i, icnt = carray_count(ths->m_parts); /* should be at least one - maybe empty - part */
				for( i = 0; i < icnt; i++ ) {
					mrmimepart_t* part = (mrmimepart_t*)carray_get(ths->m_parts, i);
					if( part->m_type == MR_MSG_TEXT ) {
						#define MR_NDASH "\xE2\x80\x93"
						char* new_txt = mr_mprintf("%s " MR_NDASH " %s", subj, part->m_msg);
						free(part->m_msg);
						part->m_msg = new_txt;
						break;
					}
				}
			}
			free(subj);
		}
	}

	/* add forward information to every part */
	if( ths->m_is_forwarded ) {
		int i, icnt = carray_count(ths->m_parts); /* should be at least one - maybe empty - part */
		for( i = 0; i < icnt; i++ ) {
			mrmimepart_t* part = (mrmimepart_t*)carray_get(ths->m_parts, i);
			mrparam_set_int(part->m_param, MRP_FORWARDED, 1);
		}
	}

	if( carray_count(ths->m_parts)==1 )
	{
		/* mark audio as voice message, if appropriate (we have to do this on global level as we do not know the global header in the recursice parse).
		and read some additional parameters */
		mrmimepart_t* part = (mrmimepart_t*)carray_get(ths->m_parts, 0);
		if( part->m_type == MR_MSG_AUDIO ) {
			if( mrmimeparser_lookup_optional_field2(ths, "Chat-Voice-Message", "X-MrVoiceMessage") ) {
				free(part->m_msg);
				part->m_msg = strdup("ogg"); /* MR_MSG_AUDIO adds sets the whole filename which is useless. however, the extension is useful. */
				part->m_type = MR_MSG_VOICE;
				mrparam_set(part->m_param, MRP_AUTHORNAME, NULL); /* remove unneeded information */
				mrparam_set(part->m_param, MRP_TRACKNAME, NULL);
			}
		}

		if( part->m_type == MR_MSG_AUDIO || part->m_type == MR_MSG_VOICE || part->m_type == MR_MSG_VIDEO ) {
			const struct mailimf_optional_field* field = mrmimeparser_lookup_optional_field2(ths, "Chat-Duration", "X-MrDurationMs");
			if( field ) {
				int duration_ms = atoi(field->fld_value);
				if( duration_ms > 0 && duration_ms < 24*60*60*1000 ) {
					mrparam_set_int(part->m_param, MRP_DURATION, duration_ms);
				}
			}
		}
	}

	/* some special system message? */
	if( mrmimeparser_lookup_field(ths, "Chat-Group-Image")
	 && carray_count(ths->m_parts)>=1 ) {
		mrmimepart_t* textpart = (mrmimepart_t*)carray_get(ths->m_parts, 0);
		if( textpart->m_type == MR_MSG_TEXT ) {
			mrparam_set_int(textpart->m_param, MRP_CMD, MR_CMD_GROUPIMAGE_CHANGED);
			if( carray_count(ths->m_parts)>=2 ) {
				mrmimepart_t* imgpart = (mrmimepart_t*)carray_get(ths->m_parts, 1);
				if( imgpart->m_type == MR_MSG_IMAGE ) {
					imgpart->m_is_meta = 1;
				}
			}
		}
	}

	/* check, if the message asks for a MDN */
	if( !ths->m_decrypting_failed )
	{
		const struct mailimf_optional_field* dn_field = mrmimeparser_lookup_optional_field(ths, "Chat-Disposition-Notification-To"); /* we use "Chat-Disposition-Notification-To" as replies to "Disposition-Notification-To" are weired in many cases, are just freetext and/or do not follow any standard. */
		if( dn_field && mrmimeparser_get_last_nonmeta(ths)/*just check if the mail is not empty*/ )
		{
			struct mailimf_mailbox_list* mb_list = NULL;
			size_t index = 0;
			if( mailimf_mailbox_list_parse(dn_field->fld_value, strlen(dn_field->fld_value), &index, &mb_list)==MAILIMF_NO_ERROR && mb_list )
			{
				char* dn_to_addr = mailimf_find_first_addr(mb_list);
				if( dn_to_addr )
				{
					struct mailimf_field* from_field = mrmimeparser_lookup_field(ths, "From"); /* we need From: as this MUST match Disposition-Notification-To: */
					if( from_field && from_field->fld_type==MAILIMF_FIELD_FROM && from_field->fld_data.fld_from )
					{
						char* from_addr = mailimf_find_first_addr(from_field->fld_data.fld_from->frm_mb_list);
						if( from_addr )
						{
							if( strcmp(from_addr, dn_to_addr)==0 )
							{
								/* we mark _only_ the _last_ part to send a MDN
								(this avoids trouble with multi-part-messages who should send only one MDN.
								Moreover the last one is handy as it is the one typically displayed if the message is larger) */
								mrmimepart_t* part = mrmimeparser_get_last_nonmeta(ths);
								if( part ) {
									mrparam_set_int(part->m_param, MRP_WANTS_MDN, 1);
								}
							}
							free(from_addr);
						}
					}
					free(dn_to_addr);
				}
				mailimf_mailbox_list_free(mb_list);
			}
		}
	}

	/* Cleanup - and try to create at least an empty part if there are no parts yet */
cleanup:
	if( !mrmimeparser_has_nonmeta(ths) && carray_count(ths->m_reports)==0 ) {
		mrmimepart_t* part = mrmimepart_new();
		part->m_type = MR_MSG_TEXT;
		part->m_msg = safe_strdup(ths->m_subject? ths->m_subject : "Empty message");
		carray_add(ths->m_parts, (void*)part, NULL);
	}
}


/**
 * Lookup the given field name.
 *
 * Typical names are `From`, `To`, `Subject` and so on.
 *
 * @private @memberof mrmimeparser_t
 *
 * @param mimparser The MIME-parser object.
 * @param field_name The name of the field to look for.
 *
 * @return A pointer to a mailimf_field structure. Must not be freed!
 *     Before accessing the mailimf_field::fld_data, please always have a look at mailimf_field::fld_type!
 *     If field_name could not be found, NULL is returned.
 */
struct mailimf_field* mrmimeparser_lookup_field(mrmimeparser_t* mimeparser, const char* field_name)
{
	return (struct mailimf_field*)mrhash_find_str(&mimeparser->m_header, field_name);
}


/**
 * Lookup the given field name.
 *
 * In addition to mrmimeparser_lookup_field, this function also checks the mailimf_field::fld_type
 * for being MAILIMF_FIELD_OPTIONAL_FIELD.
 *
 * @private @memberof mrmimeparser_t
 *
 * @param mimparser The MIME-parser object.
 * @param field_name The name of the field to look for.
 *
 * @return A pointer to a mailimf_optional_field structure. Must not be freed!
 *     If field_name could not be found or has another type, NULL is returned.
 */
struct mailimf_optional_field* mrmimeparser_lookup_optional_field(mrmimeparser_t* mimeparser, const char* field_name)
{
	struct mailimf_field* field = mrhash_find_str(&mimeparser->m_header, field_name);
	if( field && field->fld_type == MAILIMF_FIELD_OPTIONAL_FIELD ) {
		return field->fld_data.fld_optional_field;
	}
	return NULL;
}


/*
 * Lookup the first name and return, if found.
 * If not, try to lookup the second name.
 */
struct mailimf_optional_field* mrmimeparser_lookup_optional_field2(mrmimeparser_t* mimeparser, const char* field_name, const char* or_field_name)
{
	struct mailimf_optional_field* of = mrmimeparser_lookup_optional_field(mimeparser, field_name);
	return of? of : mrmimeparser_lookup_optional_field(mimeparser, or_field_name);
}


/**
 * Gets the _last_ part _not_ flagged with m_is_meta.
 *
 * If you just want to check if there is a non-meta part preset, you can also
 * use the macro mrmimeparser_has_nonmeta().
 *
 * @private @memberof mrmimeparser_t
 *
 * @param ths The MIME-parser object.
 *
 * @return The last part that is not flagged with m_is_meta. The returned value
 *     must not be freed.  If there is no such part, NULL is returned.
 */
mrmimepart_t* mrmimeparser_get_last_nonmeta(mrmimeparser_t* ths)
{
	if( ths && ths->m_parts ) {
		int i, icnt = carray_count(ths->m_parts);
		for( i = icnt-1; i >= 0; i-- ) {
			mrmimepart_t* part = (mrmimepart_t*)carray_get(ths->m_parts, i);
			if( part && !part->m_is_meta ) {
				return part;
			}
		}
	}
	return NULL;
}


/**
 * Checks, if the header of the mail looks as if it is a message from a mailing list.
 *
 * @private @memberof mrmimeparser_t
 *
 * @param ths The MIME-parser object.
 *
 * @return 1=the message is probably from a mailing list,
 *     0=the message is a normal messsage
 *
 * Some statistics:
 *
 * **Sorted out** by `List-ID`-header:
 * - Mailman mailing list messages      - OK, mass messages
 * - Xing forum/event notifications     - OK, mass messages
 * - Xing welcome-back, contact-request - Hm, but it _has_ the List-ID header
 *
 * **Sorted out** by `Precedence`-header:
 * - Majordomo mailing list messages    - OK, mass messages
 *
 * **Not** sorted out:
 * - Pingdom notifications              - OK, individual message
 * - Paypal notifications               - OK, individual message
 * - Linked in visits, do-you-know      - OK, individual message
 * - Share-It notifications             - OK, individual message
 * - Transifex, Github notifications    - OK, individual message
 *
 * Current state of mailing list handling:
 *
 * As we currently do not have an extra handling for mailing list messages, the
 * best is to ignore them completely.
 *
 * - if we know the sender, we should show them in the normal chat of the sender as this will lose the
 *   context of the mail
 *
 * - for unknown senders, mailing list messages are often replies to known messages (see is_reply_to_known_message__()) -
 *   which gives the sender some trust. this should not happen for mailing list messages.
 *   this may result in unwanted messages and contacts added to the address book that are not known.
 *
 * - of course, all this can be fixed, however, this may be a lot of work.
 *   moreover, if we allow answering to mailing lists, it might not be easy to follow the conventions used in typical mailing list,
 *   eg threads.
 *
 * "Mailing lists messages" in this sense are messages marked by List-Id or Precedence headers.
 * For the future, we might want to show mailing lists as groups.
 * (NB: typical mailing list header: `From: sender@gmx.net To: list@address.net)
 *
 */
int mrmimeparser_is_mailinglist_message(mrmimeparser_t* ths)
{
	if( ths == NULL ) {
		return 0;
	}

	if( mrmimeparser_lookup_field(ths, "List-Id") != NULL ) {
		return 1; /* mailing list identified by the presence of `List-ID` from RFC 2919 */
	}

	struct mailimf_optional_field* precedence = mrmimeparser_lookup_optional_field(ths, "Precedence");
	if( precedence != NULL ) {
		if( strcasecmp(precedence->fld_value, "list")==0
		 || strcasecmp(precedence->fld_value, "bulk")==0 ) {
			return 1; /* mailing list identified by the presence of `Precedence: bulk` or `Precedence: list` from RFC 3834 */
		}
	}

	return 0;
}


/**
 * Checks, if there is only one recipient address and if the recipient address
 * matches the sender address.  The function does _not_ check, if this address
 * matches the address configured for a special account.
 *
 * The function searches in the outer MIME header, not in possibly protected
 * memoryhole headers (if needed, we can change this; the reason for this is
 * only that mailimf_get_recipients() was already there - and does not respect
 * memoryhole as used on a lower level before memoryhole is calculated)
 *
 * @private @memberof mrmimeparser_t
 *
 * @param mimeparser The MIME-parser object.
 *
 * @return 1=Sender matches recipient
 *     0=Sender does not match recipient or there are more than one recipients
 */
int mrmimeparser_sender_equals_recipient(mrmimeparser_t* mimeparser)
{
	int                         sender_equals_recipient = 0;
	const struct mailimf_field* fld;
	const struct mailimf_from*  fld_from;
	struct mailimf_mailbox*     mb;
	char*                       from_addr_norm;
	mrhash_t*                   recipients   = NULL;

	if( mimeparser == NULL || mimeparser->m_header_root == NULL ) {
		goto cleanup;
	}

	/* get From: and check there is exactly one sender */
	if( (fld=mailimf_find_field(mimeparser->m_header_root, MAILIMF_FIELD_FROM)) == NULL
	 || (fld_from=fld->fld_data.fld_from) == NULL
	 || fld_from->frm_mb_list == NULL
	 || fld_from->frm_mb_list->mb_list == NULL
	 || clist_count(fld_from->frm_mb_list->mb_list) != 1 ) {
		goto cleanup;
	}

	mb = (struct mailimf_mailbox*)clist_content(clist_begin(fld_from->frm_mb_list->mb_list));
	if( mb == NULL ) {
		goto cleanup;
	}

	from_addr_norm = mr_normalize_addr(mb->mb_addr_spec);

	/* get To:/Cc: and check there is exactly one recipent */
	recipients = mailimf_get_recipients(mimeparser->m_header_root);
	if( mrhash_count(recipients) != 1 ) {
		goto cleanup;
	}

	/* check if From: == To:/Cc: */
	if( mrhash_find_str(recipients, from_addr_norm) ) {
		sender_equals_recipient = 1;
	}

cleanup:
	mrhash_clear(recipients);
	free(recipients);
	free(from_addr_norm);
	return sender_equals_recipient;
}
<|MERGE_RESOLUTION|>--- conflicted
+++ resolved
@@ -1083,12 +1083,8 @@
 					char*  uu_blob = NULL, *uu_filename = NULL, *new_txt = NULL;
 					size_t uu_blob_bytes = 0;
 					int    uu_msg_type = 0, added_uu_parts = 0;
-<<<<<<< HEAD
-					while( (new_txt=mruudecode_do(txt, &uu_blob, &uu_blob_bytes, &uu_filename)) != NULL
-					    && added_uu_parts < 10/*fence against endless loops*/ )
-=======
+
 					while( (new_txt=mruudecode_do(txt, &uu_blob, &uu_blob_bytes, &uu_filename)) != NULL )
->>>>>>> 03a434fd
 					{
 						mrmsg_guess_msgtype_from_suffix(uu_filename, &uu_msg_type, NULL);
 						if( uu_msg_type == 0 ) {
@@ -1096,13 +1092,6 @@
 						}
 
 						do_add_single_file_part(ths, uu_msg_type, 0, uu_blob, uu_blob_bytes, uu_filename);
-<<<<<<< HEAD
-						added_uu_parts++;
-
-						free(txt);         txt = new_txt;
-						free(uu_blob);     uu_blob = NULL; uu_blob_bytes = 0; uu_msg_type = 0;
-						free(uu_filename); uu_filename = NULL;
-=======
 
 						free(txt);         txt = new_txt; new_txt = NULL;
 						free(uu_blob);     uu_blob = NULL; uu_blob_bytes = 0; uu_msg_type = 0;
@@ -1112,7 +1101,6 @@
 						if( added_uu_parts > 50/*fence against endless loops*/ ) {
 							break;
 						}
->>>>>>> 03a434fd
 					}
 				}
 
