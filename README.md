# Delta Chat Core Library

[![Build Status](https://travis-ci.org/deltachat/deltachat-core.svg?branch=master)](https://travis-ci.org/deltachat/deltachat-core)

The _Delta Chat Core Library_ is written in cross-platform **C**,
documented at <https://deltachat.github.io/api/>.


## Building the C-library 

Delta Chat Core is built as a C-library using the 
[meson build system](http://mesonbuild.com). 
It depends on a number of external libraries, most of which are detected using
[pkg-config](https://www.freedesktop.org/wiki/Software/pkg-config/).
Usually this just works automatically, provided the depending libraries are
installed correctly.  You may need to install "development" packages of
these dependencies: 

- [LibEtPan](https://github.com/dinhviethoa/libetpan); Note that this
  library does not use pkg-config so the system-provided version will
  be looked up by using `libetpan-config` which must be in the PATH.
  Version 1.8 or newer is required.

- [OpenSSL](https://www.openssl.org/)

- [SQLite](https://sqlite.org/)

- [zlib](https://zlib.net)

- [libsasl](https://cyrusimap.org/sasl/)

<<<<<<< HEAD
- [bzip2](http://bzip.org)

- [meson build system at least in version 0.47.2](http://mesonbuild.com) 
  and [ninja](https://ninja-build.org).
=======
There is an experimental feature where you can build a version of the
shared `libdeltachat.so` library with no further external
dependencies.  This can be done by passing the `-Dmonolith=true`
option to meson.  Note that this implies `--wrap-mode=forcefallback`
since this will always use all the bundled dependencies.

To build you need to have [meson](http://mesonbuild.com) (at least version 0.47.2) and
[ninja](https://ninja-build.org) installed as well.
>>>>>>> a90b9d9c

On Linux (e.g. Debian Stretch) you can install all these using:

`sudo apt install libetpan-dev libssl-dev libsqlite3-dev libsasl2-dev libbz2-dev zlib1g-dev meson ninja-build`.

Once all dependencies are installed, creating a build is as follows,
starting from the project's root directory:

```
mkdir builddir
cd builddir
meson
# Optionally configure some other parameters
# run `meson configure` to see the options, e.g.
#    meson configure --default-library=static
ninja
sudo ninja install
sudo ldconfig
```

The install keeps a log of which files were installed. Uninstalling
is thus also supported:
```
sudo ninja uninstall
```

Note that the above assumes `/usr/local/lib` is configured somewhere
in `/etc/ld.so.conf` or `/etc/ld.so.conf.d/*`, which is fairly
standard.  It is possible your system uses
`/usr/local/lib/x86_64-linux-gnu` which should be auto-detected and
just work as well.


## Building without system-level dependencies 

By default stripped-down versions of the dependencies are bundled with
Delta Chat Core and these will be used when a dependency is missing.
You can choose to always use the bundled version of the dependencies
by invoking meson with the `--wrap-mode=forcefallback` option.
Likewise you can forbid using the bundled dependencies using
`--wrap-mode=nofallback`.

There also is an experimental feature where you can build a version of the
shared `libdeltachat.so` library with no further external
dependencies.  This can be done by passing the `-Dmonolith=true`
option to meson.  Note that this implies `--wrap-mode=forcefallback`
since this will always use all the bundled dependencies.


## Language bindings and frontend Projects

Language bindings are available for:

- [Node.js](https://www.npmjs.com/package/deltachat-node)
- [Python](https://py.delta.chat)
- **Java** and **Swift** (contained in the Android/iOS repos) 

The following "frontend" project make use of the C-library
or its language bindings: 

- [Android](https://github.com/deltachat/deltachat-android)
- [iOS](https://github.com/deltachat/deltachat-ios) 
- [Desktop](https://github.com/deltachat/deltachat-desktop)
- [Pidgin](https://gitlab.com/lupine/purple-plugin-delta)


## Testing program

After a successful build there is also a little testing program in `builddir/cmdline`.
You start the program with `./delta <database-file>`
(if the database file does not exist, it is created).
The program then shows a prompt and typing `help` gives some help about the available commands.

New tests are currently developed using Python, see 
https://github.com/deltachat/deltachat-core/tree/master/python/tests


## License

Licensed under the GPLv3, see [LICENSE](./LICENSE) file for details.

Copyright © 2017, 2018 Björn Petersen and Delta Chat contributors.<|MERGE_RESOLUTION|>--- conflicted
+++ resolved
@@ -29,21 +29,8 @@
 
 - [libsasl](https://cyrusimap.org/sasl/)
 
-<<<<<<< HEAD
-- [bzip2](http://bzip.org)
-
 - [meson build system at least in version 0.47.2](http://mesonbuild.com) 
   and [ninja](https://ninja-build.org).
-=======
-There is an experimental feature where you can build a version of the
-shared `libdeltachat.so` library with no further external
-dependencies.  This can be done by passing the `-Dmonolith=true`
-option to meson.  Note that this implies `--wrap-mode=forcefallback`
-since this will always use all the bundled dependencies.
-
-To build you need to have [meson](http://mesonbuild.com) (at least version 0.47.2) and
-[ninja](https://ninja-build.org) installed as well.
->>>>>>> a90b9d9c
 
 On Linux (e.g. Debian Stretch) you can install all these using:
 
