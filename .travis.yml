sudo: required
language: c
env:
  global:
    - DEPLOY_USER=delta DEPLOY_SERVER="py.delta.chat"
    - secure: kxF/4pnq6jnhc/9BCtO8kQnoFg6w3/SMfy4zE54pqCzJEHKmOTVV0B+XX7epwYqOMI3aDDprVp+3+qi9+soz8ISN2Sedu1ZRje2ILv/OhHJUVkMLgAmDzzPBhlvlVXA18baIohxjJLGFHw2ZLz9aKHZENcM33ujs/4bSdODuWw6Re8C29aolh6+gvDlb/TmyB27GZoFa3tyc0EU0IhEYX4sPMkkFJVefvTPeKlQzKwJ0InfGMoWhlpr8CqFLsPHbcbDGrkoWXmmMOQny49itsr0AQoe9jpRnHAejrunOKlEnB5q+ok4p/1AQb5K7rZ0m93jbgyjT8Gz2GOeM49xd5M75ZzaLJXs6EkaWg7Y8kP7d7QpkXmKeQK+VjP1n7k2u+hGl9v89mk5aDvhceBBr4v0CjfLZKL3INd2/Z8CBggMyjpGhri5BCNOHxlFycqnsGv0ssz+BSElGQ8KeKtMVfqxkdikPTSpRCX+FT7DfZbM8KiDk0ezI3dEDRBMSZtQ4fngxdasC5FfrH8Y6g6LxAkByfwpGij6Rio0A7ICjlg8b0sJ7iEiFHy5lfkMSm+yoSEzyjFQb/D9JxnsnCTfqL+qr8j3IGGswEnDP9iRkw156gHneFsOMYW6wOtci7ZzYxdxTCGRt9y2HQiQQn8VgI9fLI77/ijDQmt13s1StikE=
  matrix:
    - MESONARGS="" DOCS=t TESTS=t WHEEL=t
    - MESONARGS="-Dmonolith=true" TESTS=t
    - MESONARGS="--default-library=static"
    - MESONARGS="--wrap-mode=forcefallback --default-library=static"
addons:
  apt:
    sources:
    - ubuntu-toolchain-r-test
    packages:
    - python3-pip
    - python3.5
    - g++-7
    - libssl-dev
    - libsqlite3-dev
    - libbz2-dev
    - zlib1g-dev
    - python3.5-dev
    - python-software-properties
    - doxygen

services:
  - docker

install:
  - export CC=gcc-7
  - export CXX=g++-7
  - sudo ln -sf /usr/bin/python3.5 /usr/bin/python3
  - sudo pip3 install meson
  - wget https://github.com/ninja-build/ninja/releases/download/v1.8.2/ninja-linux.zip
  - unzip ninja-linux.zip
  - sudo cp ninja /usr/bin
  - wget http://http.debian.net/debian/pool/main/c/cyrus-sasl2/cyrus-sasl2_2.1.27~101-g0780600+dfsg.orig.tar.xz
  - tar xfv cyrus-sasl2_2.1.27~101-g0780600+dfsg.orig.tar.xz
  - pushd cyrus-sasl2-2.1.27~101-g0780600+dfsg.orig && ./autogen.sh && make && sudo
      make install && popd

script:
  - export BRANCH=${TRAVIS_PULL_REQUEST_BRANCH:-$TRAVIS_BRANCH}
  - echo "BRANCH=$BRANCH"
  - doxygen --version
  - mkdir -p builddir && pushd builddir
  - meson $MESONARGS && ninja -v && sudo ninja install
  - export LD_LIBRARY_PATH=/usr/local/lib/x86_64-linux-gnu:$LD_LIBRARY_PATH
  - sudo ldconfig -v
  - popd && pushd docs
  - if [ -n "$DOCS" ]; then doxygen; fi
  - popd && pushd python
  - virtualenv -p /usr/bin/python3.5 venv
  - source venv/bin/activate
  - pip install tox devpi-client
  - if [ -e /usr/local/lib/x86_64-linux-gnu/libdeltachat.so ]; then ldd /usr/local/lib/x86_64-linux-gnu/libdeltachat.so;
      fi
  - if [ -n "$TESTS" ]; then tox; fi
  - if [ -n "$DOCS" ]; then tox -e doc; fi
  - if [ -n "$WHEEL" ]; then bash $TRAVIS_BUILD_DIR/.scripts/buildwheel.sh ; fi
  - popd
<<<<<<< HEAD
  - if [ -n "$TESTS" ]; then ninja -C builddir test; fi

=======
>>>>>>> 48cb18c1
deploy:
  provider: script
  skip_cleanup: true
  script: bash $TRAVIS_BUILD_DIR/.scripts/deploy.sh
  on:
    all_branches: true
    condition: $DOCS<|MERGE_RESOLUTION|>--- conflicted
+++ resolved
@@ -61,11 +61,7 @@
   - if [ -n "$DOCS" ]; then tox -e doc; fi
   - if [ -n "$WHEEL" ]; then bash $TRAVIS_BUILD_DIR/.scripts/buildwheel.sh ; fi
   - popd
-<<<<<<< HEAD
   - if [ -n "$TESTS" ]; then ninja -C builddir test; fi
-
-=======
->>>>>>> 48cb18c1
 deploy:
   provider: script
   skip_cleanup: true
